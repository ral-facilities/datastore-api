--- conflicted
+++ resolved
@@ -11,10 +11,6 @@
 # Install system dependencies and Poetry
 RUN apt-get update && \
     apt-get install -y --no-install-recommends \
-<<<<<<< HEAD
-        git \
-=======
->>>>>>> 0f561d82
         curl &&\
     apt-get clean && \
     rm -rf /var/lib/apt/lists/*
@@ -55,25 +51,18 @@
     apt-get clean && \
     rm -rf /var/lib/apt/lists/*
 
-<<<<<<< HEAD
-# Development stage: set up development environment
-FROM builder AS dev
-
-# Set environment variables
-ENV ENVIRONMENT="DEV"
-
-# Install development dependencies
-RUN poetry install --with=dev --no-root
-=======
 # Install development dependencies
 RUN poetry install --without=dev --no-root
 
 # Development stage: set up development environment
 FROM builder AS dev
 
+
+# Copy the rest of the application code
+COPY datastore_api tests Dockerfile pytest.ini /app/
+
 # Install development dependencies
-RUN poetry install --only dev --no-root
->>>>>>> 0f561d82
+RUN poetry install --with dev 
 
 # Copy the configuration files
 COPY config.yaml.example logging.ini.example /app/
@@ -82,8 +71,6 @@
     cp config.yaml.example config.yaml && \
     cp logging.ini.example logging.ini
 
-# Copy the rest of the application code
-COPY . /app
 
 # Expose the port the app will run on
 EXPOSE 8000
@@ -91,31 +78,16 @@
 # Run FastAPI server
 CMD ["poetry","run","uvicorn", "--host=0.0.0.0", "--port=8000", "--log-config=logging.ini", "--reload", "datastore_api.main:app"]
 
-<<<<<<< HEAD
 # Test stage: set up testing environment
 FROM dev AS test
 
-# Set environment variables
-ENV ENVIRONMENT="TEST"
-
-WORKDIR /app
-
-# Copy the test files
-COPY test/ test/
+WORKDIR /app/
 
 # Run tests
-CMD ["pytest",  "--config-file", "test/pytest.ini", "--cov"]
-
-# Production stage: set up production environment
-FROM base AS prod
-
-# Set environment variables
-ENV ENVIRONMENT="PROD"
-=======
+CMD [ "poetry" , "run" , "pytest", "--config-file", "pytest.ini"]
 
 # Production stage: set up production environment
 FROM builder AS prod
->>>>>>> 0f561d82
 
 COPY --from=builder /root/.local /root/.local
 
