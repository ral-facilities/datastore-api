--- conflicted
+++ resolved
@@ -11,37 +11,22 @@
       username: root
 
 fts3:
-<<<<<<< HEAD
-  endpoint: https://endpoint:8446
+  endpoint: https://lcgfts3.gridpp.rl.ac.uk:8446
   x509_user_cert: hostcert.pem
   x509_user_key: hostkey.pem
   archive_endpoint:
-    url: root://archive:1094//
+    url: root://archive.ac.uk:1094//
     storage_type: tape
   storage_endpoints:
     idc:
-      url: root://idc:1094//
+      url: root://idc.ac.uk:1094//
       storage_type: disk
     rdc:
-      url: root://rdc:1094//
+      url: root://rdc.ac.uk:1094//
       storage_type: disk
     echo:
-      url: http://127.0.0.1:9000
+      url: http://minio:9000
       storage_type: s3
       access_key: minioadmin
       secret_key: minioadmin
-      cache_bucket: cache-bucket
-=======
-  endpoint: https://lcgfts3.gridpp.rl.ac.uk:8446
-  instrument_data_cache: root://idc.ac.uk:1094//
-  restored_data_cache: root://rdc.ac.uk:1094//
-  tape_archive: root://archive.ac.uk:1094//
-  x509_user_cert: hostcert.pem
-  x509_user_key: hostkey.pem
-
-s3:
-  endpoint: http://minio:9000
-  access_key: minioadmin
-  secret_key: minioadmin
-  cache_bucket: cache-bucket
->>>>>>> 147bc5cf
+      cache_bucket: cache-bucket