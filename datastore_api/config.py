from functools import lru_cache
<<<<<<< HEAD
import os
=======
import logging
>>>>>>> bfad8856
from typing import Any

from pydantic import BaseModel, BaseSettings, validator

from datastore_api.utils import load_yaml


LOGGER = logging.getLogger(__name__)


def yaml_config_settings_source(settings: BaseSettings) -> dict[str, Any]:
    return load_yaml("config.yaml", settings.__config__.env_file_encoding)


class IcatUser(BaseModel):
    auth: str
    username: str


class FunctionalUser(IcatUser):
    password: str


class IcatSettings(BaseModel):
    url: str
    check_cert: bool = True
    admin_users: list[IcatUser] = []
    functional_user: FunctionalUser
    embargo_period_years: int = 2
    parameter_type_job_ids: str = "Archival ids"
    parameter_type_job_state: str = "Archival state"
    embargo_types: list[str] = []


class Fts3Settings(BaseModel):
    endpoint: str
    instrument_data_cache: str
    user_data_cache: str
    tape_archive: str
    x509_user_proxy: str = None
    x509_user_key: str = None
    x509_user_cert: str = None
    bring_online: int = 28800  # 8 hours
    copy_pin_lifetime: int = 28800  # 8 hours

    @validator("x509_user_cert", always=True)
    def _validate_x509(cls, v: str, values: dict) -> str:
        if v is not None:
            x509_user_key = values.get("x509_user_key", None)
            return Fts3Settings._validate_x509_cert(v, x509_user_key)
        else:
            values["x509_user_key"] = None
            x509_user_proxy = values.get("x509_user_proxy", None)
            return Fts3Settings._validate_x509_proxy(x509_user_proxy)

    @staticmethod
    def _validate_x509_cert(x509_user_cert: str, x509_user_key: str | None) -> str:
        if x509_user_key is None:
            raise ValueError("x509_user_key not set")
        elif not os.access(x509_user_cert, os.R_OK):
            raise ValueError("x509_user_cert not readable")
        elif not os.access(x509_user_key, os.R_OK):
            raise ValueError("x509_user_key not readable")

        return x509_user_cert

    @staticmethod
    def _validate_x509_proxy(x509_user_proxy: str | None) -> str:
        if x509_user_proxy is None:
            raise ValueError("Neither x509_user_cert nor x509_user_proxy set")
        elif not os.access(x509_user_proxy, os.R_OK):
            raise ValueError("x509_user_proxy not readable")

        return x509_user_proxy


class Settings(BaseSettings):
    icat: IcatSettings
    fts3: Fts3Settings

    class Config:
        @classmethod
        def customise_sources(cls, init_settings, env_settings, file_secret_settings):
            return (
                init_settings,
                env_settings,
                yaml_config_settings_source,
                file_secret_settings,
            )


@lru_cache
def get_settings() -> Settings:
    """Get and cache the API settings to prevent overhead from reading from file.

    Returns:
        Settings: The configurations settings for the API.
    """
    settings = Settings()
    LOGGER.info("Initialised and cached Settings: %s", settings)
    return settings<|MERGE_RESOLUTION|>--- conflicted
+++ resolved
@@ -1,9 +1,6 @@
 from functools import lru_cache
-<<<<<<< HEAD
+import logging
 import os
-=======
-import logging
->>>>>>> bfad8856
 from typing import Any
 
 from pydantic import BaseModel, BaseSettings, validator
