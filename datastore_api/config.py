from functools import lru_cache
from typing import Any

from pydantic import BaseModel, BaseSettings

from datastore_api.utils import load_yaml


def yaml_config_settings_source(settings: BaseSettings) -> dict[str, Any]:
    return load_yaml("config.yaml", settings.__config__.env_file_encoding)


class IcatUser(BaseModel):
    auth: str
    username: str


class FunctionalUser(IcatUser):
    password: str


class IcatSettings(BaseModel):
    url: str
    check_cert: bool = True
    admin_users: list[IcatUser] = []
    functional_user: FunctionalUser
    embargo_period_years: int = 2
<<<<<<< HEAD
    parameter_type_job_ids: str = "Archival ids"
    parameter_type_job_state: str = "Archival state"
=======
    embargo_types: list[str] = []
>>>>>>> 66ff6272


class Fts3Settings(BaseModel):
    endpoint: str
    instrument_data_cache: str
    user_data_cache: str
    tape_archive: str
    bring_online: int = 28800  # 8 hours
    copy_pin_lifetime: int = 28800  # 8 hours


class Settings(BaseSettings):
    icat: IcatSettings
    fts3: Fts3Settings

    class Config:
        @classmethod
        def customise_sources(cls, init_settings, env_settings, file_secret_settings):
            return (
                init_settings,
                env_settings,
                yaml_config_settings_source,
                file_secret_settings,
            )


@lru_cache
def get_settings() -> Settings:
    """Get and cache the API settings to prevent overhead from reading from file.

    Returns:
        Settings: The configurations settings for the API.
    """
    return Settings()<|MERGE_RESOLUTION|>--- conflicted
+++ resolved
@@ -25,12 +25,9 @@
     admin_users: list[IcatUser] = []
     functional_user: FunctionalUser
     embargo_period_years: int = 2
-<<<<<<< HEAD
     parameter_type_job_ids: str = "Archival ids"
     parameter_type_job_state: str = "Archival state"
-=======
     embargo_types: list[str] = []
->>>>>>> 66ff6272
 
 
 class Fts3Settings(BaseModel):
