--- conflicted
+++ resolved
@@ -4,19 +4,15 @@
 import os
 from typing import Any
 
-<<<<<<< HEAD
-from pydantic import BaseModel, BaseSettings, HttpUrl, validator
-=======
 from pydantic import (
-    AnyHttpUrl,
     BaseModel,
     BaseSettings,
     Field,
+    HttpUrl,
     parse_obj_as,
     stricturl,
     validator,
 )
->>>>>>> 3f744516
 
 from datastore_api.utils import load_yaml
 
@@ -27,33 +23,6 @@
 
 def yaml_config_settings_source(settings: BaseSettings) -> dict[str, Any]:
     return load_yaml("config.yaml", settings.__config__.env_file_encoding)
-
-
-def validate_endpoint(v: str) -> str:
-    double_slash_count = v.count("//")
-    message = f"Endpoint {v} did contain second '//', appending"
-    error_message = (
-        f"Endpoint {v} did not contain '//' twice in the form:\n"
-        "protocol://hostname//path/to/root/dir/"
-    )
-    if double_slash_count == 2:
-        if v.endswith("/"):
-            return v
-        else:
-            message = f"Endpoint {v} did not end with trailing '/', appending"
-            LOGGER.warn(message)
-            return f"{v}/"
-    elif double_slash_count == 1:
-        if v.endswith("//"):
-            raise ValueError(error_message)
-        elif v.endswith("/"):
-            LOGGER.warn(message)
-            return f"{v}/"
-        else:
-            LOGGER.warn(message)
-            return f"{v}//"
-    else:
-        raise ValueError(error_message)
 
 
 class IcatUser(BaseModel):
@@ -66,17 +35,7 @@
 
 
 class IcatSettings(BaseModel):
-<<<<<<< HEAD
-    url: HttpUrl
-    check_cert: bool = True
-    admin_users: list[IcatUser] = []
-    functional_user: FunctionalUser
-    embargo_period_years: int = 2
-    parameter_type_job_ids: str = "Archival ids"
-    parameter_type_job_state: str = "Archival state"
-    embargo_types: list[str] = []
-=======
-    url: AnyHttpUrl = Field(
+    url: HttpUrl = Field(
         description="Url to use for the ICAT server",
         example="https://localhost:8181",
     )
@@ -125,7 +84,6 @@
             "not be set."
         ),
     )
->>>>>>> 3f744516
 
 
 class VerifyChecksum(StrEnum):
@@ -136,20 +94,7 @@
 
 
 class Fts3Settings(BaseModel):
-<<<<<<< HEAD
-    endpoint: HttpUrl
-    instrument_data_cache: str
-    user_data_cache: str
-    tape_archive: str
-    x509_user_proxy: str = None
-    x509_user_key: str = None
-    x509_user_cert: str = None
-    retry: int = -1
-    verify_checksum: VerifyChecksum = VerifyChecksum.NONE
-    bring_online: int = 28800  # 8 hours
-    archive_timeout: int = 28800  # 8 hours
-=======
-    endpoint: AnyHttpUrl = Field(
+    endpoint: HttpUrl = Field(
         description="Url to use for the FTS server",
         example="https://localhost:8446",
     )
@@ -225,7 +170,6 @@
             "The default (28800 seconds) is 8 hours."
         ),
     )
->>>>>>> 3f744516
 
     @validator("x509_user_cert", always=True)
     def _validate_x509(cls, v: str | None, values: dict) -> str:
@@ -237,15 +181,6 @@
             x509_user_proxy = values.get("x509_user_proxy", None)
             return Fts3Settings._validate_x509_proxy(x509_user_proxy)
 
-<<<<<<< HEAD
-    @validator(
-        "instrument_data_cache",
-        "user_data_cache",
-        "tape_archive",
-    )
-    def _validate_endpoint(cls, v: str) -> str:
-        return validate_endpoint(v)
-=======
     @validator("instrument_data_cache", "restored_data_cache", "tape_archive")
     def _validate_storage_endpoint(cls, v: str) -> RootUrl:
         url = parse_obj_as(RootUrl, v)
@@ -277,7 +212,6 @@
             port=url.port,
             path=path,
         )
->>>>>>> 3f744516
 
     @staticmethod
     def _validate_x509_cert(x509_user_cert: str, x509_user_key: str | None) -> str:
@@ -317,20 +251,15 @@
 
 
 class S3Settings(BaseModel):
-    endpoint: HttpUrl
-    access_key: str
-    secret_key: str
+    endpoint: HttpUrl = Field(description="Url to use for the S3 storage")
+    access_key: str = Field(description="The ID for this access key")
+    secret_key: str = Field(description="The secret key used to sign requests")
 
 
 class Settings(BaseSettings):
-<<<<<<< HEAD
-    icat: IcatSettings
-    fts3: Fts3Settings
-    s3: S3Settings
-=======
     icat: IcatSettings = Field(description="Settings to connect to an ICAT instance")
     fts3: Fts3Settings = Field(description="Settings to connect to an FTS3 instance")
->>>>>>> 3f744516
+    s3: S3Settings = Field(description="Settings to connect to an S3 instance")
 
     class Config:
         @classmethod
