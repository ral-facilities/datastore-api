from functools import lru_cache
import logging

import fts3.rest.client.easy as fts3
from icat.entity import Entity
from pydantic import stricturl

from datastore_api.config import get_settings, VerifyChecksum


LOGGER = logging.getLogger(__name__)
S3sUrl = stricturl(allowed_schemes={"s3s"})


LOGGER = logging.getLogger(__name__)


class Fts3Client:
    """Wrapper for FTS3 functionality."""

    def __init__(self) -> None:
        """Initialise the client."""
        settings = get_settings()
        self.context = fts3.Context(
            endpoint=settings.fts3.endpoint,
            ucert=settings.fts3.x509_user_cert,
            ukey=settings.fts3.x509_user_key,
        )
        self.instrument_data_cache = settings.fts3.instrument_data_cache
        self.restored_data_cache = settings.fts3.restored_data_cache
        self.tape_archive = settings.fts3.tape_archive
        # https://fts3-docs.web.cern.ch/fts3-docs/docs/s3_support.html#submitting-s3-transfers
        self.download_cache = S3sUrl.build(
            scheme="s3s",
            user=settings.s3.endpoint.user,
            password=settings.s3.endpoint.password,
            host=settings.s3.endpoint.host,
            port=settings.s3.endpoint.port,
            path=settings.s3.endpoint.path,
        )
        self.retry = settings.fts3.retry
        self.verify_checksum = settings.fts3.verify_checksum
        self.supported_checksums = settings.fts3.supported_checksums
        self.bring_online = settings.fts3.bring_online
        self.archive_timeout = settings.fts3.archive_timeout

    def archive(self, datafile_entity: Entity) -> dict[str, list]:
        """Returns a transfer dict moving `path` from one of the caches to tape.

        Args:
            datafile_entity (Entity): Datafile to be moved.

        Returns:
            dict[str, list]: Transfer dict for moving `path` to tape.
        """
<<<<<<< HEAD
        source = f"{self.instrument_data_cache}{path}"
        destination = f"{self.tape_archive}{path}"
        transfer = fts3.new_transfer(source=source, destination=destination)
=======
        source = f"{self.instrument_data_cache}{datafile_entity.location}"
        alternate_source = f"{self.restored_data_cache}{datafile_entity.location}"
        destination = f"{self.tape_archive}{datafile_entity.location}"
        checksum = self._validate_checksum(datafile_entity.checksum)
        transfer = fts3.new_transfer(
            source=source,
            destination=destination,
            checksum=checksum,
        )
        transfer["sources"].append(alternate_source)
>>>>>>> dc43f703
        return transfer

    def restore(
        self,
        datafile_entity: Entity,
        destination_cache: str,
    ) -> dict[str, list]:
        """Returns a transfer dict moving `path` from tape to another storage endpoint.

        Args:
            datafile_entity (Entity): Datafile to be moved.
            destination_cache (str): URL of the destination cache.

        Returns:
            dict[str, list]: Transfer dict for moving `path` to the RDC.
        """
        source = f"{self.tape_archive}{datafile_entity.location}"
        if destination_cache.startswith("s3s://"):
            source += "?copy_mode=push"

        destination = f"{destination_cache}{datafile_entity.location}"
        checksum = self._validate_checksum(datafile_entity.checksum)
        return fts3.new_transfer(
            source=source,
            destination=destination,
            checksum=checksum,
        )

    def _validate_checksum(self, checksum: str | None) -> str | None:
        """Validates a Datafile checksum against `self.supported_checksums` and
        `self.verify_checksum`.

        Args:
            checksum (str | None): Checksum for a Datafile in the form mechanism:value.

        Returns:
            str | None: If valid, returns `checksum`, else None.
        """
        checksum_mechanism = None
        checksum_value = None
        if checksum:
            checksum_parts = checksum.split(":")
            if checksum_parts[0] in self.supported_checksums:
                checksum_mechanism = checksum_parts[0]
            else:
                msg = "%s not in list of supported checksum mechanisms: %s"
                LOGGER.warning(msg, checksum_parts[0], self.supported_checksums)
                return None

            if len(checksum_parts) > 1:
                checksum_value = ":".join(checksum_parts[1:])

        if self.verify_checksum in {VerifyChecksum.SOURCE, VerifyChecksum.DESTINATION}:
            if checksum_mechanism is None or checksum_value is None:
                msg = (
                    "Both mechanism and value must be specified for checksum "
                    "verification at %s"
                )
                LOGGER.warning(msg, self.verify_checksum)
                return None
            else:
                return checksum

        elif self.verify_checksum == VerifyChecksum.BOTH:
            if checksum_mechanism is None:
                msg = "Mechanism must be specified for checksum verification at %s"
                LOGGER.warning(msg, self.verify_checksum)
                return None
            else:
                return checksum

        else:
            return None

    def submit(
        self,
        transfers: list[dict[str, list]],
        stage: bool = False,
        strict_copy: bool = False,
    ) -> str:
        """Submit a single FTS job for the `transfers`.

        Args:
            transfers (list[dict[str, list]]):
                FTS transfer dicts to be submitted as one job.
            stage (bool, optional):
                Whether the job requires staging from tape before transfer.
                Defaults to False.

        Returns:
            str: FTS job id (UUID4).
        """
        job = fts3.new_job(
            transfers=transfers,
            retry=self.retry,
            verify_checksum=self.verify_checksum.value,
            bring_online=self.bring_online if stage else -1,
            archive_timeout=self.archive_timeout if not stage else -1,
            strict_copy=strict_copy,
        )
        LOGGER.debug("Submitting job to FTS: %s", job)
        return fts3.submit(context=self.context, job=job)

    def status(
        self,
        job_id: str | list[str],
        list_files: bool = False,
    ) -> list[dict]:
        """Get full status dicts (including state) for one or more FTS jobs.

        Args:
            job_id (str or list): UUID4 for an FTS job.
            list_files (bool, optional):
                If True, will return the list of individual file statuses.
                Defaults to False.

        Returns:
            list[dict]: FTS status dicts for `job_id`.
        """
        if type(job_id) is str:
            job_id = list(job_id)

        return fts3.get_jobs_statuses(
            context=self.context,
            job_ids=job_id,
            list_files=list_files,
        )

    def cancel(self, job_id: str) -> str:
        """Cancel an FTS job.

        Args:
            job_id (str): UUID4 for an FTS job.

        Returns:
            str: The terminal state of the FTS job.
        """
        return fts3.cancel(context=self.context, job_id=job_id)


@lru_cache
def get_fts3_client() -> Fts3Client:
    """Initialise and cache the client for making calls to FTS.

    Returns:
        FtsClient: Wrapper for calls to FTS.
    """
    return Fts3Client()<|MERGE_RESOLUTION|>--- conflicted
+++ resolved
@@ -53,13 +53,7 @@
         Returns:
             dict[str, list]: Transfer dict for moving `path` to tape.
         """
-<<<<<<< HEAD
-        source = f"{self.instrument_data_cache}{path}"
-        destination = f"{self.tape_archive}{path}"
-        transfer = fts3.new_transfer(source=source, destination=destination)
-=======
         source = f"{self.instrument_data_cache}{datafile_entity.location}"
-        alternate_source = f"{self.restored_data_cache}{datafile_entity.location}"
         destination = f"{self.tape_archive}{datafile_entity.location}"
         checksum = self._validate_checksum(datafile_entity.checksum)
         transfer = fts3.new_transfer(
@@ -67,8 +61,6 @@
             destination=destination,
             checksum=checksum,
         )
-        transfer["sources"].append(alternate_source)
->>>>>>> dc43f703
         return transfer
 
     def restore(
