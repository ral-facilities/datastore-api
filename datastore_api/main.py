--- conflicted
+++ resolved
@@ -760,7 +760,6 @@
 
     return {"archive": archive_storage_type, "storage": storage_endpoint_type}
 
-<<<<<<< HEAD
 @app.post(
         "/size", 
         summary="Returns the size of the endpoints"
@@ -779,22 +778,4 @@
     for datasets in datafiles:
         totalsize += datasets.fileSize
 
-    return totalsize
-=======
-
-@app.post(
-    "/size",
-    summary= "Returns the size of the endpoints"
-)
-def size(TransferRequest: TransferRequest, session_id: SessionIdDependency):
-
-    TotalSize = 0
-    icatClient = IcatClient(session_id)
-
-    datafiles = icatClient.get_unique_datafiles(TransferRequest.investigation_ids, TransferRequest.dataset_ids, TransferRequest.datafile_ids)
-    
-    for datasets in datafiles:
-        TotalSize += datasets.fileSize
-
-    return TotalSize
->>>>>>> 3196f91e
+    return totalsize