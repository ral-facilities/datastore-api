--- conflicted
+++ resolved
@@ -129,7 +129,6 @@
         ArchiveResponse: FTS job_id for archive transfer.
     """
     icat_client.authorise_admin(session_id=session_id)
-<<<<<<< HEAD
     beans = []
     job_ids = []
     for investigation in archive_request.investigations:
@@ -145,26 +144,13 @@
 
     icat_client.create_many(session_id=session_id, beans=beans)
 
+    LOGGER.info(
+        "Submitted FTS archival jobs for %s transfers with ids %s",
+        investigation_archiver.total_transfers,
+        investigation_archiver.job_ids,
+    )
+
     return ArchiveResponse(job_ids=investigation_archiver.job_ids)
-=======
-    paths = icat_client.create_investigations(
-        session_id=session_id,
-        investigations=archive_request.investigations,
-    )
-    transfers = []
-    for path in paths:
-        source = f"{settings.fts3.instrument_data_cache}/{path}"
-        alternate_source = f"{settings.fts3.user_data_cache}/{path}"
-        destination = f"{settings.fts3.tape_archive}/{path}"
-        transfer = fts3.new_transfer(source=source, destination=destination)
-        transfer["sources"].append(alternate_source)
-        transfers.append(transfer)
-    job = fts3.new_job(transfers=transfers)
-    job_id = fts3.submit(context=fts3_context, job=job)
-    message = "Submitted FTS archival job for %s transfers with id %s"
-    LOGGER.info(message, job_id, len(paths))
-    return ArchiveResponse(job_id=job_id)
->>>>>>> 0011d1d8
 
 
 @app.post(
@@ -196,28 +182,13 @@
         dataset_ids=restore_request.dataset_ids,
         datafile_ids=restore_request.datafile_ids,
     )
-<<<<<<< HEAD
     restore_controller = RestoreController(fts3_client=fts3_client, paths=paths)
     restore_controller.create_fts_jobs()
+
+    message = "Submitted FTS restore jobs for %s transfers with ids %s"
+    LOGGER.info(message, restore_controller.total_transfers, restore_controller.job_ids)
+
     return RestoreResponse(job_ids=restore_controller.job_ids)
-=======
-    transfers = []
-    for path in paths:
-        transfer = fts3.new_transfer(
-            source=f"{settings.fts3.tape_archive}/{path}",
-            destination=f"{settings.fts3.user_data_cache}/{path}",
-        )
-        transfers.append(transfer)
-    job = fts3.new_job(
-        transfers=transfers,
-        bring_online=settings.fts3.bring_online,
-        copy_pin_lifetime=settings.fts3.copy_pin_lifetime,
-    )
-    job_id = fts3.submit(context=fts3_context, job=job)
-    message = "Submitted FTS restore job for %s transfers with id %s"
-    LOGGER.info(message, job_id, len(paths))
-    return RestoreResponse(job_id=job_id)
->>>>>>> 0011d1d8
 
 
 @app.delete(
