from functools import lru_cache
from importlib import metadata
<<<<<<< HEAD
import logging
=======
from typing import Annotated
>>>>>>> f8448c68

from fastapi import Depends, FastAPI
from fastapi.middleware.cors import CORSMiddleware
import fts3.rest.client.easy as fts3

from datastore_api.auth import validate_session_id
from datastore_api.config import get_settings, Settings
from datastore_api.icat_client import IcatClient
from datastore_api.models.archive import ArchiveRequest, ArchiveResponse
from datastore_api.models.job import CancelResponse, StatusResponse
from datastore_api.models.login import LoginRequest, LoginResponse
from datastore_api.models.restore import RestoreRequest, RestoreResponse
from datastore_api.models.version import VersionResponse


LOGGER = logging.getLogger(__name__)


app = FastAPI(
    title="Datastore API",
    description="""
The Datastore API accepts requests for the archival or retrieval of experimental data.
These trigger subsequent requests to create corresponding metadata in ICAT,
and schedules the transfer of the data using FTS3.""",
)

app.add_middleware(
    CORSMiddleware,
    allow_origins=["*"],
    allow_credentials=True,
    allow_methods=["*"],
    allow_headers=["*"],
)


@lru_cache
def get_icat_client() -> IcatClient:
    """Initialise and cache client for making calls to ICAT.

    Returns:
        IcatClient: Wrapper for calls to ICAT.
    """
    settings = get_settings()
    return IcatClient(settings.icat)


@lru_cache
def get_fts3_context() -> fts3.Context:
    """Initialise and cache the context for making calls to FTS.

    Returns:
        fts3.Context: Context for calls to FTS.
    """
    settings = get_settings()
    return fts3.Context(endpoint=settings.fts3.endpoint)


SessionIdDependency = Annotated[str, Depends(validate_session_id)]
IcatClientDependency = Annotated[IcatClient, Depends(get_icat_client)]
Fts3ContextDependency = Annotated[fts3.Context, Depends(get_fts3_context)]
SettingsDependency = Annotated[Settings, Depends(get_settings)]


@app.post(
    "/login",
    response_description="An ICAT sessionId",
    summary=(
        "Using the provided credentials authenticates against ICAT and returns the "
        "sessionId"
    ),
    tags=["Login"],
)
def login(
    login_request: LoginRequest,
    icat_client: IcatClientDependency,
) -> LoginResponse:
    """Using the provided credentials authenticates against ICAT and returns the
    sessionId.
    \f
    Args:
        login_request (LoginRequest): Request body containing the user's credentials.
        icat_client (IcatClient): Cached client for calls to ICAT.

    Returns:
        LoginResponse: An ICAT sessionId.
    """
    return LoginResponse(sessionId=icat_client.login(login_request=login_request))


@app.post(
    "/archive",
    response_description="The FTS job id for the requested transfer",
    summary=(
        "Submit a request to archive experimental data, "
        "recording metadata in ICAT and creating an FTS transfer"
    ),
    tags=["Archive"],
)
def archive(
    archive_request: ArchiveRequest,
    session_id: SessionIdDependency,
    icat_client: IcatClientDependency,
    fts3_context: Fts3ContextDependency,
    settings: SettingsDependency,
) -> ArchiveResponse:
    """Submit a request to archive experimental data, recording metadata in ICAT and
    creating an FTS transfer.
    \f
    Args:
        archive_request (ArchiveRequest): Metadata for the entities to be archived.
        session_id (str): ICAT sessionId.
        icat_client (IcatClient): Cached client for calls to ICAT.
        fts3_context (fts3.Context): Cached context for calls to FTS.
        settings (Settings): Cached API configuration settings.

    Returns:
        ArchiveResponse: FTS job_id for archive transfer.
    """
    icat_client.authorise_admin(session_id=session_id)
    paths = icat_client.create_investigations(
        session_id=session_id,
        investigations=archive_request.investigations,
    )
    transfers = []
    for path in paths:
        source = f"{settings.fts3.instrument_data_cache}/{path}"
        alternate_source = f"{settings.fts3.user_data_cache}/{path}"
        destination = f"{settings.fts3.tape_archive}/{path}"
        transfer = fts3.new_transfer(source=source, destination=destination)
        transfer["sources"].append(alternate_source)
        transfers.append(transfer)
    job = fts3.new_job(transfers=transfers)
    job_id = fts3.submit(context=fts3_context, job=job)
    message = "Submitted FTS archival job for %s transfers with id %s"
    LOGGER.info(message, job_id, len(paths))
    return ArchiveResponse(job_id=job_id)


@app.post(
    "/restore",
    response_description="The FTS job id for the requested transfer",
    summary="Submit a request to restore experimental data, creating an FTS transfer",
    tags=["Restore"],
)
def restore(
    restore_request: RestoreRequest,
    session_id: SessionIdDependency,
    icat_client: IcatClientDependency,
    fts3_context: Fts3ContextDependency,
    settings: SettingsDependency,
) -> RestoreResponse:
    """Submit a request to restore experimental data, creating an FTS transfer.
    \f
    Args:
        restore_request (RestoreRequest): ICAT ids for Investigations to restore.
        session_id (str): ICAT sessionId.
        icat_client (IcatClient): Cached client for calls to ICAT.
        fts3_context (fts3.Context): Cached context for calls to FTS.
        settings (Settings): Cached API configuration settings.

    Returns:
        RestoreResponse: FTS job_id for restore transfer.
    """
    paths = icat_client.get_investigation_paths(
        session_id=session_id,
        investigation_ids=restore_request.investigation_ids,
    )
    transfers = []
    for path in paths:
        transfer = fts3.new_transfer(
            source=f"{settings.fts3.tape_archive}/{path}",
            destination=f"{settings.fts3.user_data_cache}/{path}",
        )
        transfers.append(transfer)
    job = fts3.new_job(
        transfers=transfers,
        bring_online=settings.fts3.bring_online,
        copy_pin_lifetime=settings.fts3.copy_pin_lifetime,
    )
    job_id = fts3.submit(context=fts3_context, job=job)
    message = "Submitted FTS restore job for %s transfers with id %s"
    LOGGER.info(message, job_id, len(paths))
    return RestoreResponse(job_id=job_id)


@app.delete(
    "/job/{job_id}",
    response_description="The terminal state of the canceled job",
    summary="Cancel a job previously submitted to FTS",
    tags=["Job"],
)
def cancel(
    job_id: str,
    fts3_context: Fts3ContextDependency,
) -> CancelResponse:
    """Cancel a job previously submitted to FTS.
    \f
    Args:
        job_id (str): FTS id for a submitted job.
        fts3_context (fts3.Context): Cached context for calls to FTS.

    Returns:
        CancelResponse: Terminal state of the canceled job.
    """
    state = fts3.cancel(context=fts3_context, job_id=job_id)
    return CancelResponse(state=state)


@app.get(
    "/job/{job_id}",
    response_description="JSON describing the status of the requested job",
    summary="Get details of a job previously submitted to FTS",
    tags=["Job"],
)
def status(
    job_id: str,
    fts3_context: Fts3ContextDependency,
) -> StatusResponse:
    """Get details of a job previously submitted to FTS.
    \f
    Args:
        job_id (str): FTS id for a submitted job.
        fts3_context (fts3.Context): Cached context for calls to FTS.

    Returns:
        StatusResponse: Details of the requested job.
    """
    status = fts3.get_job_status(context=fts3_context, job_id=job_id)
    return StatusResponse(status=status)


@app.get(
    "/version",
    response_description="The current version of the API",
    summary="Get the version of the API",
    tags=["Version"],
)
def version() -> VersionResponse:
    """Get the version of the API.
    \f
    Returns:
        VersionResponse: Version of the API.
    """
    return VersionResponse(version=metadata.version("datastore-api"))<|MERGE_RESOLUTION|>--- conflicted
+++ resolved
@@ -1,10 +1,8 @@
 from functools import lru_cache
 from importlib import metadata
-<<<<<<< HEAD
 import logging
-=======
 from typing import Annotated
->>>>>>> f8448c68
+
 
 from fastapi import Depends, FastAPI
 from fastapi.middleware.cors import CORSMiddleware
