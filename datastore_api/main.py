from functools import lru_cache
from importlib import metadata
from typing import Annotated

from fastapi import Depends, FastAPI
from fastapi.middleware.cors import CORSMiddleware
<<<<<<< HEAD
from typing_extensions import Annotated
=======
import fts3.rest.client.easy as fts3
>>>>>>> 66ff6272

from datastore_api.auth import validate_session_id
from datastore_api.config import get_settings
from datastore_api.fts3_client import Fts3Client
from datastore_api.icat_client import IcatClient
from datastore_api.investigation_archiver import InvestigationArchiver
from datastore_api.models.archive import ArchiveRequest, ArchiveResponse
from datastore_api.models.job import (
    CancelResponse,
    CompleteResponse,
    JobState,
    PercentageResponse,
    StatusResponse,
    TransferState,
)
from datastore_api.models.login import LoginRequest, LoginResponse
from datastore_api.models.restore import RestoreRequest, RestoreResponse
from datastore_api.models.version import VersionResponse
from datastore_api.transfer_controller import RestoreController


app = FastAPI(
    title="Datastore API",
    description="""
The Datastore API accepts requests for the archival or retrieval of experimental data.
These trigger subsequent requests to create corresponding metadata in ICAT,
and schedules the transfer of the data using FTS3.""",
)

app.add_middleware(
    CORSMiddleware,
    allow_origins=["*"],
    allow_credentials=True,
    allow_methods=["*"],
    allow_headers=["*"],
)


@lru_cache
def get_icat_client() -> IcatClient:
    """Initialise and cache client for making calls to ICAT.

    Returns:
        IcatClient: Wrapper for calls to ICAT.
    """
    settings = get_settings()
    return IcatClient(settings.icat)


@lru_cache
def get_fts3_client() -> Fts3Client:
    """Initialise and cache the client for making calls to FTS.

    Returns:
        FtsClient: Wrapper for calls to FTS.
    """
    settings = get_settings()
    return Fts3Client(settings.fts3)


SessionIdDependency = Annotated[str, Depends(validate_session_id)]
IcatClientDependency = Annotated[IcatClient, Depends(get_icat_client)]
Fts3ContextDependency = Annotated[fts3.Context, Depends(get_fts3_context)]
SettingsDependency = Annotated[Settings, Depends(get_settings)]


@app.post(
    "/login",
    response_description="An ICAT sessionId",
    summary=(
        "Using the provided credentials authenticates against ICAT and returns the "
        "sessionId"
    ),
    tags=["Login"],
)
def login(
    login_request: LoginRequest,
    icat_client: IcatClientDependency,
) -> LoginResponse:
    """Using the provided credentials authenticates against ICAT and returns the
    sessionId.
    \f
    Args:
        login_request (LoginRequest): Request body containing the user's credentials.
        icat_client (IcatClient): Cached client for calls to ICAT.

    Returns:
        LoginResponse: An ICAT sessionId.
    """
    return LoginResponse(sessionId=icat_client.login(login_request=login_request))


@app.post(
    "/archive",
    response_description="The FTS job id for the requested transfer",
    summary=(
        "Submit a request to archive experimental data, "
        "recording metadata in ICAT and creating an FTS transfer"
    ),
    tags=["Archive"],
)
def archive(
    archive_request: ArchiveRequest,
<<<<<<< HEAD
    session_id: Annotated[str, Depends(validate_session_id)],
    icat_client: Annotated[IcatClient, Depends(get_icat_client)],
    fts3_client: Annotated[Fts3Client, Depends(get_fts3_client)],
=======
    session_id: SessionIdDependency,
    icat_client: IcatClientDependency,
    fts3_context: Fts3ContextDependency,
    settings: SettingsDependency,
>>>>>>> 66ff6272
) -> ArchiveResponse:
    """Submit a request to archive experimental data, recording metadata in ICAT and
    creating an FTS transfer.
    \f
    Args:
        archive_request (ArchiveRequest): Metadata for the entities to be archived.
        session_id (str): ICAT sessionId.
        icat_client (IcatClient): Cached client for calls to ICAT.
        fts3_client (Fts3Client): Cached client for calls to FTS.
        settings (Settings): Cached API configuration settings.

    Returns:
        ArchiveResponse: FTS job_id for archive transfer.
    """
    icat_client.authorise_admin(session_id=session_id)
    beans = []
    job_ids = []
    for investigation in archive_request.investigations:
        investigation_archiver = InvestigationArchiver(
            session_id=session_id,
            icat_client=icat_client,
            fts3_client=fts3_client,
            investigation=investigation,
        )
        investigation_archiver.archive_datasets()
        beans.extend(investigation_archiver.beans)
        job_ids.extend(investigation_archiver.job_ids)

    icat_client.create_many(session_id=session_id, beans=beans)

    return ArchiveResponse(job_ids=investigation_archiver.job_ids)


@app.post(
    "/restore",
    response_description="The FTS job id for the requested transfer",
    summary="Submit a request to restore experimental data, creating an FTS transfer",
    tags=["Restore"],
)
def restore(
    restore_request: RestoreRequest,
<<<<<<< HEAD
    session_id: Annotated[str, Depends(validate_session_id)],
    icat_client: Annotated[IcatClient, Depends(get_icat_client)],
    fts3_client: Annotated[Fts3Client, Depends(get_fts3_client)],
=======
    session_id: SessionIdDependency,
    icat_client: IcatClientDependency,
    fts3_context: Fts3ContextDependency,
    settings: SettingsDependency,
>>>>>>> 66ff6272
) -> RestoreResponse:
    """Submit a request to restore experimental data, creating an FTS transfer.
    \f
    Args:
        restore_request (RestoreRequest): ICAT ids for Investigations to restore.
        session_id (str): ICAT sessionId.
        icat_client (IcatClient): Cached client for calls to ICAT.
        fts3_client (Fts3Client): Cached client for calls to FTS.

    Returns:
        RestoreResponse: FTS job_id for restore transfer.
    """
    paths = icat_client.get_paths(
        session_id=session_id,
        investigation_ids=restore_request.investigation_ids,
        dataset_ids=restore_request.dataset_ids,
        datafile_ids=restore_request.datafile_ids,
    )
    restore_controller = RestoreController(fts3_client=fts3_client, paths=paths)
    restore_controller.create_fts_jobs()
    return RestoreResponse(job_ids=restore_controller.job_ids)


@app.delete(
    "/job/{job_id}",
    response_description="The terminal state of the canceled job",
    summary="Cancel a job previously submitted to FTS",
    tags=["Job"],
)
def cancel(
    job_id: str,
<<<<<<< HEAD
    icat_client: Annotated[IcatClient, Depends(get_icat_client)],
    fts3_client: Annotated[Fts3Client, Depends(get_fts3_client)],
=======
    fts3_context: Fts3ContextDependency,
>>>>>>> 66ff6272
) -> CancelResponse:
    """Cancel a job previously submitted to FTS.
    \f
    Args:
        job_id (str): FTS id for a submitted job.
        icat_client (IcatClient): Cached client for calls to ICAT.
        fts3_client (Fts3Client): Cached client for calls to FTS.

    Returns:
        CancelResponse: Terminal state of the canceled job.
    """
    icat_client = get_icat_client()
    session_id = icat_client.login_functional()
    icat_client.check_job_id(session_id=session_id, job_id=job_id)
    state = fts3_client.cancel(job_id=job_id)
    return CancelResponse(state=state)


@app.get(
    "/job/{job_id}",
    response_description="JSON describing the status of the requested job",
    summary="Get details of a job previously submitted to FTS",
    tags=["Job"],
)
def status(
    job_id: str,
<<<<<<< HEAD
    fts3_client: Annotated[Fts3Client, Depends(get_fts3_client)],
=======
    fts3_context: Fts3ContextDependency,
>>>>>>> 66ff6272
) -> StatusResponse:
    """Get details of a job previously submitted to FTS.
    \f
    Args:
        job_id (str): FTS id for a submitted job.
        fts3_client (Fts3Client): Cached client for calls to FTS.

    Returns:
        StatusResponse: Details of the requested job.
    """
    status = fts3_client.status(job_id=job_id)
    return StatusResponse(status=status)


@app.get(
    "/job/{job_id}/complete",
    response_description="Whether the job is complete",
    summary="Whether the job ended in the FINISHED, FINISHEDDIRTY or FAILED states",
    tags=["Job"],
)
def complete(
    job_id: str,
    fts3_context: Annotated[fts3.Context, Depends(get_fts3_context)],
) -> CompleteResponse:
    """Whether the job ended in the FINISHED, FINISHEDDIRTY or FAILED states.
    \f
    Args:
        job_id (str): FTS id for a submitted job.
        fts3_context (fts3.Context): Cached context for calls to FTS.

    Returns:
        CompleteResponse: Completeness of the requested job.
    """
    status = fts3.get_job_status(context=fts3_context, job_id=job_id)
    complete_states = (JobState.finished, JobState.finished_dirty, JobState.failed)
    return CompleteResponse(complete=status["job_state"] in complete_states)


@app.get(
    "/job/{job_id}/percentage",
    response_description="Percentage of individual transfers that are completed",
    summary="Percentage of individual transfers that are completed",
    tags=["Job"],
)
def percentage(
    job_id: str,
    fts3_context: Annotated[fts3.Context, Depends(get_fts3_context)],
) -> PercentageResponse:
    """Percentage of individual transfers that are completed.
    \f
    Args:
        job_id (str): FTS id for a submitted job.
        fts3_context (fts3.Context): Cached context for calls to FTS.

    Returns:
        PercentageResponse: Percentage of individual transfers that are completed.
    """
    files_complete = 0
    status = fts3.get_job_status(context=fts3_context, job_id=job_id)
    files_total = len(status["files"])
    for file in status["files"]:
        if file["file_state"] in (TransferState.finished, TransferState.failed):
            files_complete += 1

    return PercentageResponse(percentage_complete=100 * files_complete / files_total)


@app.get(
    "/version",
    response_description="The current version of the API",
    summary="Get the version of the API",
    tags=["Version"],
)
def version() -> VersionResponse:
    """Get the version of the API.
    \f
    Returns:
        VersionResponse: Version of the API.
    """
    return VersionResponse(version=metadata.version("datastore-api"))<|MERGE_RESOLUTION|>--- conflicted
+++ resolved
@@ -4,11 +4,6 @@
 
 from fastapi import Depends, FastAPI
 from fastapi.middleware.cors import CORSMiddleware
-<<<<<<< HEAD
-from typing_extensions import Annotated
-=======
-import fts3.rest.client.easy as fts3
->>>>>>> 66ff6272
 
 from datastore_api.auth import validate_session_id
 from datastore_api.config import get_settings
@@ -71,8 +66,7 @@
 
 SessionIdDependency = Annotated[str, Depends(validate_session_id)]
 IcatClientDependency = Annotated[IcatClient, Depends(get_icat_client)]
-Fts3ContextDependency = Annotated[fts3.Context, Depends(get_fts3_context)]
-SettingsDependency = Annotated[Settings, Depends(get_settings)]
+Fts3ClientDependency = Annotated[Fts3Client, Depends(get_fts3_client)]
 
 
 @app.post(
@@ -112,16 +106,9 @@
 )
 def archive(
     archive_request: ArchiveRequest,
-<<<<<<< HEAD
-    session_id: Annotated[str, Depends(validate_session_id)],
-    icat_client: Annotated[IcatClient, Depends(get_icat_client)],
-    fts3_client: Annotated[Fts3Client, Depends(get_fts3_client)],
-=======
     session_id: SessionIdDependency,
     icat_client: IcatClientDependency,
-    fts3_context: Fts3ContextDependency,
-    settings: SettingsDependency,
->>>>>>> 66ff6272
+    fts3_client: Fts3ClientDependency,
 ) -> ArchiveResponse:
     """Submit a request to archive experimental data, recording metadata in ICAT and
     creating an FTS transfer.
@@ -163,16 +150,9 @@
 )
 def restore(
     restore_request: RestoreRequest,
-<<<<<<< HEAD
-    session_id: Annotated[str, Depends(validate_session_id)],
-    icat_client: Annotated[IcatClient, Depends(get_icat_client)],
-    fts3_client: Annotated[Fts3Client, Depends(get_fts3_client)],
-=======
     session_id: SessionIdDependency,
     icat_client: IcatClientDependency,
-    fts3_context: Fts3ContextDependency,
-    settings: SettingsDependency,
->>>>>>> 66ff6272
+    fts3_client: Fts3ClientDependency,
 ) -> RestoreResponse:
     """Submit a request to restore experimental data, creating an FTS transfer.
     \f
@@ -204,12 +184,8 @@
 )
 def cancel(
     job_id: str,
-<<<<<<< HEAD
-    icat_client: Annotated[IcatClient, Depends(get_icat_client)],
-    fts3_client: Annotated[Fts3Client, Depends(get_fts3_client)],
-=======
-    fts3_context: Fts3ContextDependency,
->>>>>>> 66ff6272
+    icat_client: IcatClientDependency,
+    fts3_client: Fts3ClientDependency,
 ) -> CancelResponse:
     """Cancel a job previously submitted to FTS.
     \f
@@ -234,14 +210,7 @@
     summary="Get details of a job previously submitted to FTS",
     tags=["Job"],
 )
-def status(
-    job_id: str,
-<<<<<<< HEAD
-    fts3_client: Annotated[Fts3Client, Depends(get_fts3_client)],
-=======
-    fts3_context: Fts3ContextDependency,
->>>>>>> 66ff6272
-) -> StatusResponse:
+def status(job_id: str, fts3_client: Fts3ClientDependency) -> StatusResponse:
     """Get details of a job previously submitted to FTS.
     \f
     Args:
@@ -261,10 +230,7 @@
     summary="Whether the job ended in the FINISHED, FINISHEDDIRTY or FAILED states",
     tags=["Job"],
 )
-def complete(
-    job_id: str,
-    fts3_context: Annotated[fts3.Context, Depends(get_fts3_context)],
-) -> CompleteResponse:
+def complete(job_id: str, fts3_client: Fts3ClientDependency) -> CompleteResponse:
     """Whether the job ended in the FINISHED, FINISHEDDIRTY or FAILED states.
     \f
     Args:
@@ -274,7 +240,7 @@
     Returns:
         CompleteResponse: Completeness of the requested job.
     """
-    status = fts3.get_job_status(context=fts3_context, job_id=job_id)
+    status = fts3_client.status(job_id=job_id)
     complete_states = (JobState.finished, JobState.finished_dirty, JobState.failed)
     return CompleteResponse(complete=status["job_state"] in complete_states)
 
@@ -285,10 +251,7 @@
     summary="Percentage of individual transfers that are completed",
     tags=["Job"],
 )
-def percentage(
-    job_id: str,
-    fts3_context: Annotated[fts3.Context, Depends(get_fts3_context)],
-) -> PercentageResponse:
+def percentage(job_id: str, fts3_client: Fts3ClientDependency) -> PercentageResponse:
     """Percentage of individual transfers that are completed.
     \f
     Args:
@@ -299,7 +262,7 @@
         PercentageResponse: Percentage of individual transfers that are completed.
     """
     files_complete = 0
-    status = fts3.get_job_status(context=fts3_context, job_id=job_id)
+    status = fts3_client.status(job_id=job_id)
     files_total = len(status["files"])
     for file in status["files"]:
         if file["file_state"] in (TransferState.finished, TransferState.failed):
