--- conflicted
+++ resolved
@@ -76,8 +76,10 @@
     facility: Facility
     investigationType: InvestigationType
     instrument: Instrument
-    cycle: FacilityCycle
+    facilityCycle: FacilityCycle
+    datasets: Annotated[list[Dataset], Len(min_length=1)]
 
+    # Attributes
     name: str = Field(example="ABC123")
     visitId: str = Field(example="1")
     title: str = Field(example="Title")
@@ -86,26 +88,12 @@
     startDate: datetime = None
     endDate: datetime = None
     releaseDate: datetime = None
-<<<<<<< HEAD
-
-    # Relationships
-    facility: Facility
-    investigationType: InvestigationType
-    instrument: Instrument
-    facilityCycle: FacilityCycle
-    datasets: Annotated[list[Dataset], Len(min_length=1)]
 
     @validator("releaseDate")
     def define_release_date(cls, v: datetime | None, values: dict) -> datetime:
-=======
-    # TODO expand metadata
-
-    @validator("releaseDate")
-    def define_release_date(cls, v, values, **kwargs) -> datetime:
         if values["investigationType"].name in get_settings().icat.embargo_types:
             return None
 
->>>>>>> 66ff6272
         if v is not None:
             return v
 
