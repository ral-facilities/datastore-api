from abc import ABC, abstractmethod

from icat.entity import Entity

from datastore_api.fts3_client import Fts3Client
from datastore_api.icat_client import IcatClient
from datastore_api.models.icat import Dataset


class TransferController(ABC):
    """ABC for controlling and batching requests to the Fts3Client."""

    def __init__(self, fts3_client: Fts3Client, strict_copy: bool = False) -> None:
        """Initialises the controller with the Fts3Client to use.

        Args:
            fts3_client (Fts3Client): The Fts3Client to use for transfers and jobs.
        """
        self.fts3_client = fts3_client
        self.datafile_entities = []
        self.transfers = []
        self.job_ids = []
        self.stage = False
        self.total_transfers = 0
        self.strict_copy = strict_copy

    def create_fts_jobs(self) -> None:
        """Iterates over `self.paths`, creating and submitting transfers to FTS as
        needed.
        """
        for datafile_entity in self.datafile_entities:
            transfer = self._transfer(datafile_entity)
            self.transfers.append(transfer)
            self._submit(minimum_transfers=1000)

        self._submit()

    @abstractmethod
    def _transfer(self, datafile_entity: Entity) -> dict[str, list]: ...

    def _submit(self, minimum_transfers: int = 1) -> None:
        """Submits any pending `self.transfers`.

        Args:
            minimum_transfers (int, optional):
                Will only submit `self.transfers` If there are at least this many
                pending. Allows batching of transfers whilst limiting JSON length of
                the request. Defaults to 1.
        """
        if len(self.transfers) >= minimum_transfers:
            job_id = self.fts3_client.submit(
                self.transfers,
                self.stage,
                self.strict_copy,
            )
            self.job_ids.append(job_id)
            self.total_transfers += len(self.transfers)
            self.transfers = []


class RestoreController(TransferController):
    """Controller for restoring paths to disk or download cache,
    regardless of origin.
    """

    def __init__(
        self,
        fts3_client: Fts3Client,
<<<<<<< HEAD
        paths: list[str],
        destination_cache: str,
        strict_copy: bool = False,
=======
        datafile_entities: list[Entity],
>>>>>>> 3f744516
    ) -> None:
        """Initialises the controller with the Fts3Client and paths to use.

        Args:
            fts3_client (Fts3Client): The Fts3Client to use for transfers and jobs.
<<<<<<< HEAD
            paths (list[str]): File paths to restore.
            destination_cache (str): cache to restore file to
        """
        super().__init__(fts3_client, strict_copy)
        self.paths = paths
=======
            datafile_entities (list[Entity]): Datafiles to restore.
        """
        super().__init__(fts3_client)
        self.datafile_entities = datafile_entities
>>>>>>> 3f744516
        self.stage = True
        self.destination_cache = destination_cache

    def _transfer(self, datafile_entity: Entity) -> dict[str, list]:
        """Returns a transfer dict moving `datafile_entity` from tape to the RDC.

        Args:
            datafile_entity (Entity): Path of the file to be moved.

        Returns:
            dict[str, list]: Transfer dict for moving `path` to the RDC.
        """
<<<<<<< HEAD
        return self.fts3_client.restore(path, self.destination_cache)
=======
        return self.fts3_client.restore(datafile_entity)
>>>>>>> 3f744516


class DatasetArchiver(TransferController):
    """Controller for archiving paths to tape, generated from a Dataset entity."""

    def __init__(
        self,
        icat_client: IcatClient,
        fts3_client: Fts3Client,
        facility_name: str,
        investigation_path: str,
        dataset: Dataset,
        investigation_entity: Entity,
    ) -> None:
        """Initialises the controller with the clients and metadata to use.

        Args:
            session_id (str): ICAT session_id.
            icat_client (IcatClient): ICAT client to use.
            fts3_client (Fts3Client): The Fts3Client to use for transfers and jobs.
            investigation (Investigation): Investigation metadata.
            dataset (Dataset): Dataset metadata.
            investigation_entity (Entity): ICAT Investigation entity.
        """
        super().__init__(fts3_client)
        dataset_entity = icat_client.new_dataset(
            facility_name=facility_name,
            investigation_path=investigation_path,
            dataset=dataset,
            investigation_entity=investigation_entity,
        )
        self.icat_client = icat_client
        self.dataset_entity = dataset_entity
        self.datafile_entities = dataset_entity.datafiles

    def create_fts_jobs(self) -> None:
        """Iterates over `self.paths`, creating and submitting transfers to FTS as
        needed.

        Also sets the FTS job ids on the relevant DatasetParameter.
        """
        super().create_fts_jobs()
        type_job_ids = self.icat_client.settings.parameter_type_job_ids
        joined_job_ids = ",".join(self.job_ids)
        for parameter in self.dataset_entity.parameters:
            if parameter.type.name == type_job_ids:
                parameter.stringValue = joined_job_ids
                return

    def _transfer(self, datafile_entity: Entity) -> dict[str, list]:
        """Returns a transfer dict moving `path` from one of the caches to tape.

        Args:
            path (str): Path of the file to be moved.

        Returns:
            dict[str, list]: Transfer dict for moving `path` to tape.
        """
        return self.fts3_client.archive(datafile_entity)<|MERGE_RESOLUTION|>--- conflicted
+++ resolved
@@ -15,6 +15,7 @@
 
         Args:
             fts3_client (Fts3Client): The Fts3Client to use for transfers and jobs.
+            strict_copy (bool): Should be True for transfers to S3 endpoints.
         """
         self.fts3_client = fts3_client
         self.datafile_entities = []
@@ -66,30 +67,20 @@
     def __init__(
         self,
         fts3_client: Fts3Client,
-<<<<<<< HEAD
-        paths: list[str],
         destination_cache: str,
+        datafile_entities: list[Entity],
         strict_copy: bool = False,
-=======
-        datafile_entities: list[Entity],
->>>>>>> 3f744516
     ) -> None:
         """Initialises the controller with the Fts3Client and paths to use.
 
         Args:
             fts3_client (Fts3Client): The Fts3Client to use for transfers and jobs.
-<<<<<<< HEAD
-            paths (list[str]): File paths to restore.
-            destination_cache (str): cache to restore file to
+            destination_cache (str): Cache to restore file to
+            datafile_entities (list[Entity]): Datafiles to restore.
+            strict_copy (bool): Should be True for transfers to S3 endpoints.
         """
         super().__init__(fts3_client, strict_copy)
-        self.paths = paths
-=======
-            datafile_entities (list[Entity]): Datafiles to restore.
-        """
-        super().__init__(fts3_client)
         self.datafile_entities = datafile_entities
->>>>>>> 3f744516
         self.stage = True
         self.destination_cache = destination_cache
 
@@ -102,11 +93,7 @@
         Returns:
             dict[str, list]: Transfer dict for moving `path` to the RDC.
         """
-<<<<<<< HEAD
-        return self.fts3_client.restore(path, self.destination_cache)
-=======
-        return self.fts3_client.restore(datafile_entity)
->>>>>>> 3f744516
+        return self.fts3_client.restore(datafile_entity, self.destination_cache)
 
 
 class DatasetArchiver(TransferController):
