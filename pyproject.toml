[tool.poetry]
name = "datastore-api"
packages = [
    {include = "datastore_api", from = "."},
]
version = "0.1.0"
description = "The Datastore API accepts requests for the archival or retrieval of experimental data. These trigger subsequent requests to create corresponding metadata in ICAT, and schedules the transfer of the data using FTS3"
authors = ["Patrick Austin <patrick.austin@stfc.ac.uk>", "Kacper Roemer <kacper.roemer@stfc.ac.uk>"]


[tool.poetry.dependencies]
python = "~3.11"
fastapi = "^0.115.0"
fastapi-cli = "^0.0.7"
pydantic = "^2.8.2"
python-icat = "^1.3.0"
fts3 = "^3.12.2"
httpx = "^0.27.0"
pyyaml = "^6.0.1"
uvicorn = "^0.28.0"
annotated-types = "^0.6.0"
boto3 = ">=1.34.127,<1.36.0"
pydantic-settings = "^2.4.0"
mypy-boto3-s3 = "^1.35.46"
<<<<<<< HEAD
codecarbon = "^2.7.4"
=======
xrootd = "^5.7.1"
>>>>>>> c03572fc

[tool.poetry.group.dev.dependencies]
black = "^24.3.0"
flake8 = "^7.0.0"
flake8-black = "^0.3.6"
flake8-broken-line = "1.0.0"
flake8-bugbear = "^24.2.6"
flake8-builtins = "^2.2.0"
flake8-commas = "^2.1.0"
flake8-comprehensions = "^3.14.0"
flake8-import-order = "^0.18.2"
flake8-logging-format = "^0.9.0"
pep8-naming = "^0.13.3"
safety = "^3.0.1"
pytest = "^8.1.1"
pytest-cov = "^4.1.0"
coverage = "^7.4.3"
pytest-mock = "^3.12.0"
pytest-env = "^1.1.3"
pytest-asyncio = "^0.23.6"
bump-pydantic = "^0.8.0"
pytest-retry = "^1.6.3"

[tool.poetry.requires-plugins]
poetry-plugin-export = ">=1.8"

[build-system]
requires = ["poetry-core>=1.9.0"]
build-backend = "poetry.core.masonry.api"<|MERGE_RESOLUTION|>--- conflicted
+++ resolved
@@ -22,11 +22,8 @@
 boto3 = ">=1.34.127,<1.36.0"
 pydantic-settings = "^2.4.0"
 mypy-boto3-s3 = "^1.35.46"
-<<<<<<< HEAD
 codecarbon = "^2.7.4"
-=======
 xrootd = "^5.7.1"
->>>>>>> c03572fc
 
 [tool.poetry.group.dev.dependencies]
 black = "^24.3.0"
