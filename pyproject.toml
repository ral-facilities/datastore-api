[tool.poetry]
name = "datastore-api"
version = "0.1.0"
description = "The Datastore API accepts requests for the archival or retrieval of experimental data. These trigger subsequent requests to create corresponding metadata in ICAT, and schedules the transfer of the data using FTS3"
authors = ["Patrick Austin <patrick.austin@stfc.ac.uk>"]

[tool.poetry.dependencies]
python = "~3.11"
fastapi = "^0.110.0"
<<<<<<< HEAD
python-icat = "^1.3.0"
=======
pydantic = "^1.10.14"
python-icat = "^1.2.0"
>>>>>>> 66ff6272
fts3 = "^3.12.2"
httpx = "^0.27.0"
pyyaml = "^6.0.1"
uvicorn = "^0.28.0"
annotated-types = "^0.6.0"

[tool.poetry.group.dev.dependencies]
black = "^24.3.0"
flake8 = "^7.0.0"
flake8-black = "^0.3.6"
flake8-broken-line = "1.0.0"
flake8-bugbear = "^24.2.6"
flake8-builtins = "^2.2.0"
flake8-commas = "^2.1.0"
flake8-comprehensions = "^3.14.0"
flake8-import-order = "^0.18.2"
flake8-logging-format = "^0.9.0"
pep8-naming = "^0.13.3"
safety = "^3.0.1"
pytest = "^8.1.1"
pytest-cov = "^4.1.0"
coverage = "^7.4.3"
pytest-mock = "^3.12.0"
pytest-env = "^1.1.3"

[build-system]
requires = ["poetry-core>=1.0.0"]
build-backend = "poetry.core.masonry.api"<|MERGE_RESOLUTION|>--- conflicted
+++ resolved
@@ -7,12 +7,8 @@
 [tool.poetry.dependencies]
 python = "~3.11"
 fastapi = "^0.110.0"
-<<<<<<< HEAD
+pydantic = "^1.10.14"
 python-icat = "^1.3.0"
-=======
-pydantic = "^1.10.14"
-python-icat = "^1.2.0"
->>>>>>> 66ff6272
 fts3 = "^3.12.2"
 httpx = "^0.27.0"
 pyyaml = "^6.0.1"
