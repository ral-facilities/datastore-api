--- conflicted
+++ resolved
@@ -76,11 +76,7 @@
 
         mocker.patch("datastore_api.fts3_client.fts3.Context")
 
-<<<<<<< HEAD
-    for module in {"fts3_client", "icat_client", "s3_client", "models.archive"}:
-=======
-    for module in {"fts3_client", "icat_client", "models.icat"}:
->>>>>>> 3f744516
+    for module in {"fts3_client", "icat_client", "s3_client", "models.icat"}:
         get_settings_mock = mocker.patch(f"datastore_api.{module}.get_settings")
         get_settings_mock.return_value = settings
 
