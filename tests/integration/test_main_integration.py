from datetime import datetime
import json
import logging
from typing import Generator
from unittest.mock import ANY, MagicMock

from fastapi.testclient import TestClient
from icat.entity import Entity
from icat.query import Query
from pydantic import UUID4
import pytest
from pytest_mock import MockerFixture

<<<<<<< HEAD
from datastore_api.config import Fts3Settings, get_settings, Settings
from datastore_api.icat_client import get_icat_cache, IcatClient
=======
from datastore_api.config import Settings
from datastore_api.icat_client import IcatClient
>>>>>>> bf598a1e
from datastore_api.main import app
from datastore_api.models.archive import (
    ArchiveRequest,
    Datafile,
    Dataset,
    DatasetType,
    Facility,
    FacilityCycle,
    Instrument,
    Investigation,
    InvestigationType,
)
from datastore_api.models.restore import RestoreRequest
from tests.fixtures import (
    dataset_type,
    dataset_with_job_id,
    facility,
    facility_cycle,
    functional_icat_client,
    instrument,
    investigation,
    investigation_tear_down,
    investigation_type,
    mock_fts3_settings,
    parameter_type_job_ids,
    parameter_type_state,
    SESSION_ID,
    submit,
)

log = logging.getLogger("tests")


@pytest.fixture(scope="function")
def test_client(mock_fts3_settings: Settings) -> TestClient:
    return TestClient(app)


@pytest.fixture(scope="function")
<<<<<<< HEAD
def submit(mocker: MockerFixture) -> MagicMock:
    submit_mock = mocker.MagicMock(wraps=fts3.submit)
    mocker.patch("datastore_api.fts3_client.fts3.submit", submit_mock)
    return submit_mock


@pytest.fixture(scope="function")
=======
>>>>>>> bf598a1e
def session_id(test_client: TestClient) -> Generator[str, None, None]:
    credentials = {"username": "root", "password": "pw"}
    login_request = {"auth": "simple", "credentials": credentials}
    response = test_client.post("/login", content=json.dumps(login_request))

    session_id = json.loads(response.content)["sessionId"]

    yield session_id


def fts_job(
    sources: list[str],
    destinations: list[str],
    bring_online: int = -1,
    archive_timeout: int = -1,
) -> dict:
    return {
        "files": [
            {
                "sources": sources,
                "destinations": destinations,
                "checksum": "ADLER32",
                "selection_strategy": "auto",
            },
        ],
        "delete": None,
        "params": {
            "verify_checksum": "none",
            "reuse": None,
            "spacetoken": None,
            "bring_online": bring_online,
            "dst_file_report": False,
            "archive_timeout": archive_timeout,
            "copy_pin_lifetime": None,
            "job_metadata": None,
            "source_spacetoken": None,
            "overwrite": False,
            "overwrite_on_retry": False,
            "overwrite_hop": False,
            "multihop": False,
            "retry": -1,
            "retry_delay": 0,
            "priority": None,
            "strict_copy": False,
            "max_time_in_queue": None,
            "timeout": None,
            "id_generator": "standard",
            "sid": None,
            "s3alternate": False,
            "nostreams": 1,
            "buffer_size": None,
        },
    }


class TestLogin:
    def test_login_success(self, test_client: TestClient):
        credentials = {"username": "root", "password": "pw"}
        login_request = {"auth": "simple", "credentials": credentials}
        test_response = test_client.post("/login", content=json.dumps(login_request))

        assert test_response.status_code == 200
        assert list(json.loads(test_response.content).keys()) == ["sessionId"]

    @pytest.mark.parametrize(
        "login_request, detail",
        [
            pytest.param(
                {
                    "auth": "simple",
                    "credentials": {"username": "root", "password": "p"},
                },
                "The username and password do not match ",
                id="Bad credentials",
            ),
            pytest.param(
                {
                    "auth": "simpl",
                    "credentials": {"username": "root", "password": "pw"},
                },
                "Authenticator mnemonic simpl not recognised",
                id="Bad auth",
            ),
        ],
    )
    def test_login_failure(
        self,
        test_client: TestClient,
        login_request: dict,
        detail: str,
    ):
        test_response = test_client.post("/login", content=json.dumps(login_request))

        assert test_response.status_code == 401
        assert json.loads(test_response.content)["detail"] == detail


class TestArchive:
    def test_archive(
        self,
        test_client: TestClient,
        submit: MagicMock,
        session_id: str,
        facility: Entity,
        investigation_type: Entity,
        dataset_type: Entity,
        facility_cycle: Entity,
        instrument: Entity,
        investigation: Entity,
        parameter_type_state: Entity,
        parameter_type_job_ids: Entity,
    ):
        get_icat_cache.cache_clear()
        dataset = Dataset(
            name="dataset1",
            datasetType=DatasetType(name="type"),
            datafiles=[Datafile(name="datafile")],
        )
        investigation_metadata = Investigation(
            name="name",
            visitId="visitId",
            title="title",
            summary="summary",
            doi="doi",
            startDate=datetime.now(),
            endDate=datetime.now(),
            releaseDate=datetime.now(),
            facility=Facility(name="facility"),
            investigationType=InvestigationType(name="type"),
            instrument=Instrument(name="instrument"),
            facilityCycle=FacilityCycle(name="20XX"),
            datasets=[dataset],
        )
        archive_request = ArchiveRequest(investigations=[investigation_metadata])
        json_body = json.loads(archive_request.json())
        headers = {"Authorization": f"Bearer {session_id}"}
        test_response = test_client.post("/archive", headers=headers, json=json_body)

        content = json.loads(test_response.content)
        assert test_response.status_code == 200, content
        assert "job_ids" in content
        assert len(content["job_ids"]) == 1
        UUID4(content["job_ids"][0])

        path = "/instrument/20XX/name-visitId/type/dataset1/datafile"
        sources = [f"root://idc:1094/{path}", f"root://udc:1094/{path}"]
        destinations = [f"root://archive:1094/{path}"]
        job = fts_job(
            sources=sources,
            destinations=destinations,
            archive_timeout=28800,
        )
        submit.assert_called_once_with(context=ANY, job=job)

        icat_client = IcatClient(session_id=session_id)
        query = Query(
            client=icat_client.client,
            entity="Investigation",
            conditions={"name": " = 'name'"},
            includes=[
                "facility",
                "type",
                "investigationInstruments.instrument",
                "investigationFacilityCycles.facilityCycle",
                "datasets.type",
                "datasets.datafiles",
            ],
        )
        investigations = icat_client.client.search(query=query)
        assert len(investigations) == 1
        investigation_entity = investigations[0]

        investigation_instruments = investigation_entity.investigationInstruments
        assert len(investigation_instruments) == 1

        investigation_cycles = investigation_entity.investigationFacilityCycles
        assert len(investigation_cycles) == 1

        assert len(investigation_entity.datasets) == 2
        assert len(investigation_entity.datasets[0].datafiles) == 1
        assert len(investigation_entity.datasets[1].datafiles) == 1

        assert investigation_entity.name == "name"
        assert investigation_entity.visitId == "visitId"
        assert investigation_entity.title == "title"
        assert investigation_entity.summary == "summary"
        assert investigation_entity.startDate is not None
        assert investigation_entity.endDate is not None
        assert investigation_entity.releaseDate is not None
        assert investigation_entity.facility.name == "facility"
        assert investigation_entity.type.name == "type"
        assert investigation_instruments[0].instrument.name == "instrument"
        assert investigation_cycles[0].facilityCycle.name == "20XX"
        assert investigation_entity.datasets[0].name == "dataset"
        assert investigation_entity.datasets[0].type.name == "type"
        assert investigation_entity.datasets[0].datafiles[0].name == "datafile"
        assert investigation_entity.datasets[1].name == "dataset1"
        assert investigation_entity.datasets[1].type.name == "type"
        assert investigation_entity.datasets[1].datafiles[0].name == "datafile"

    def test_archive_new_investigation(
        self,
        test_client: TestClient,
        submit: MagicMock,
        session_id: str,
        facility: Entity,
        investigation_type: Entity,
        dataset_type: Entity,
        facility_cycle: Entity,
        instrument: Entity,
        parameter_type_state: Entity,
        parameter_type_job_ids: Entity,
        investigation_tear_down: None,
    ):
        get_icat_cache.cache_clear()
        dataset = Dataset(
            name="dataset1",
            datasetType=DatasetType(name="type"),
            datafiles=[Datafile(name="datafile")],
        )
        investigation_metadata = Investigation(
            name="name",
            visitId="visitId",
            title="title",
            summary="summary",
            doi="doi",
            startDate=datetime.now(),
            endDate=datetime.now(),
            releaseDate=datetime.now(),
            facility=Facility(name="facility"),
            investigationType=InvestigationType(name="type"),
            instrument=Instrument(name="instrument"),
            facilityCycle=FacilityCycle(name="20XX"),
            datasets=[dataset],
        )
        archive_request = ArchiveRequest(investigations=[investigation_metadata])
        json_body = json.loads(archive_request.json())
        headers = {"Authorization": f"Bearer {session_id}"}
        test_response = test_client.post("/archive", headers=headers, json=json_body)

        content = json.loads(test_response.content)
        assert test_response.status_code == 200, content
        assert "job_ids" in content
        assert len(content["job_ids"]) == 1
        UUID4(content["job_ids"][0])

        path = "/instrument/20XX/name-visitId/type/dataset1/datafile"
        sources = [f"root://idc:1094/{path}", f"root://udc:1094/{path}"]
        destinations = [f"root://archive:1094/{path}"]
        job = fts_job(
            sources=sources,
            destinations=destinations,
            archive_timeout=28800,
        )
        submit.assert_called_once_with(context=ANY, job=job)

        icat_client = IcatClient(session_id=session_id)
        query = Query(
            client=icat_client.client,
            entity="Investigation",
            conditions={"name": " = 'name'"},
            includes=[
                "facility",
                "type",
                "investigationInstruments.instrument",
                "investigationFacilityCycles.facilityCycle",
                "datasets.type",
                "datasets.datafiles",
            ],
        )
        investigations = icat_client.client.search(query=query)
        assert len(investigations) == 1
        investigation_entity = investigations[0]

        investigation_instruments = investigation_entity.investigationInstruments
        assert len(investigation_instruments) == 1

        investigation_cycles = investigation_entity.investigationFacilityCycles
        assert len(investigation_cycles) == 1

        assert len(investigation_entity.datasets) == 1
        assert len(investigation_entity.datasets[0].datafiles) == 1

        assert investigation_entity.name == "name"
        assert investigation_entity.visitId == "visitId"
        assert investigation_entity.title == "title"
        assert investigation_entity.summary == "summary"
        assert investigation_entity.startDate is not None
        assert investigation_entity.endDate is not None
        assert investigation_entity.releaseDate is not None
        assert investigation_entity.facility.name == "facility"
        assert investigation_entity.type.name == "type"
        assert investigation_instruments[0].instrument.name == "instrument"
        assert investigation_cycles[0].facilityCycle.name == "20XX"
        assert investigation_entity.datasets[0].name == "dataset1"
        assert investigation_entity.datasets[0].type.name == "type"
        assert investigation_entity.datasets[0].datafiles[0].name == "datafile"


class TestRestore:
    @pytest.mark.parametrize(
        ["restore_ids"],
        [
            pytest.param("investigation_ids"),
            pytest.param("dataset_ids"),
            pytest.param("datafile_ids"),
        ],
    )
    def test_restore(
        self,
        submit: MagicMock,
        session_id: str,
        facility: Entity,
        investigation_type: Entity,
        facility_cycle: Entity,
        instrument: Entity,
        investigation: Entity,
        functional_icat_client: IcatClient,
        test_client: TestClient,
        restore_ids: str,
    ):
        if restore_ids == "investigation_ids":
            restore_request = RestoreRequest(investigation_ids=[investigation.id])
        elif restore_ids == "dataset_ids":
            equals = {"investigation.id": investigation.id}
            dataset = functional_icat_client.get_single_entity("Dataset", equals)
            restore_request = RestoreRequest(dataset_ids=[dataset.id])
        elif restore_ids == "datafile_ids":
            equals = {"dataset.investigation.id": investigation.id}
            datafile = functional_icat_client.get_single_entity("Datafile", equals)
            restore_request = RestoreRequest(datafile_ids=[datafile.id])

        json_body = json.loads(restore_request.json())
        headers = {"Authorization": f"Bearer {session_id}"}
        test_response = test_client.post("/restore", headers=headers, json=json_body)

        content = json.loads(test_response.content)
        assert test_response.status_code == 200, content
        assert "job_ids" in content
        assert len(content["job_ids"]) == 1
        UUID4(content["job_ids"][0])

        path = "instrument/20XX/name-visitId/type/dataset/datafile"
        sources = [f"root://archive:1094//{path}"]
        destinations = [f"root://udc:1094//{path}"]
        job = fts_job(
            sources=sources,
            destinations=destinations,
            bring_online=28800,
        )
        submit.assert_called_once_with(context=ANY, job=job)


class TestCancel:
    def test_cancel(
        self,
        test_client: TestClient,
        mocker: MockerFixture,
    ):
        fts_submit_mock = mocker.patch("datastore_api.fts3_client.fts3.cancel")
        fts_submit_mock.return_value = "SUBMITTED"
        test_response = test_client.delete("/job/0")

        content = json.loads(test_response.content)
        assert test_response.status_code == 200, content
        assert content == {"state": "SUBMITTED"}

    def test_cancel_archival(
        self,
        test_client: TestClient,
        dataset_with_job_id: Entity,
    ):
        test_response = test_client.delete("/job/1")

        content = json.loads(test_response.content)
        assert test_response.status_code == 400, content
        assert content == {"detail": "Archival jobs cannot be cancelled"}<|MERGE_RESOLUTION|>--- conflicted
+++ resolved
@@ -11,13 +11,8 @@
 import pytest
 from pytest_mock import MockerFixture
 
-<<<<<<< HEAD
-from datastore_api.config import Fts3Settings, get_settings, Settings
+from datastore_api.config import Settings
 from datastore_api.icat_client import get_icat_cache, IcatClient
-=======
-from datastore_api.config import Settings
-from datastore_api.icat_client import IcatClient
->>>>>>> bf598a1e
 from datastore_api.main import app
 from datastore_api.models.archive import (
     ArchiveRequest,
@@ -57,16 +52,6 @@
 
 
 @pytest.fixture(scope="function")
-<<<<<<< HEAD
-def submit(mocker: MockerFixture) -> MagicMock:
-    submit_mock = mocker.MagicMock(wraps=fts3.submit)
-    mocker.patch("datastore_api.fts3_client.fts3.submit", submit_mock)
-    return submit_mock
-
-
-@pytest.fixture(scope="function")
-=======
->>>>>>> bf598a1e
 def session_id(test_client: TestClient) -> Generator[str, None, None]:
     credentials = {"username": "root", "password": "pw"}
     login_request = {"auth": "simple", "credentials": credentials}
