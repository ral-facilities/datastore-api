--- conflicted
+++ resolved
@@ -6,7 +6,7 @@
 from uuid import UUID
 
 from fastapi.testclient import TestClient
-from fts3.rest.client.exceptions import NotFound, ServerError
+from fts3.rest.client.exceptions import ServerError
 from icat.entity import Entity
 from icat.query import Query
 import pytest
@@ -335,11 +335,7 @@
         assert "status" in content
         assert isinstance(content["status"], dict)
 
-<<<<<<< HEAD
-    @pytest.mark.flaky(only_on=[ServerError], retries=3)
-=======
     @pytest.mark.flaky(only_on=[ServerError, NotFound], retries=3)
->>>>>>> e0000614
     def test_archive_new_investigation(
         self,
         test_client: TestClient,
@@ -492,11 +488,7 @@
             pytest.param("datafile_ids"),
         ],
     )
-<<<<<<< HEAD
-    @pytest.mark.flaky(only_on=[ServerError], retries=3)
-=======
     @pytest.mark.flaky(only_on=[ServerError, NotFound], retries=3)
->>>>>>> e0000614
     def test_restore_rdc(
         self,
         submit: MagicMock,
@@ -565,11 +557,7 @@
         ["bucket_acl"],
         [pytest.param(BucketAcl.PRIVATE), pytest.param(BucketAcl.PUBLIC_READ)],
     )
-<<<<<<< HEAD
-    @pytest.mark.flaky(only_on=[ServerError], retries=3)
-=======
     @pytest.mark.flaky(only_on=[ServerError, NotFound], retries=3)
->>>>>>> e0000614
     def test_restore_download(
         self,
         submit: MagicMock,
@@ -653,11 +641,7 @@
             pytest.param("datafile_ids"),
         ],
     )
-<<<<<<< HEAD
-    @pytest.mark.flaky(only_on=[ServerError], retries=3)
-=======
     @pytest.mark.flaky(only_on=[ServerError, NotFound], retries=3)
->>>>>>> e0000614
     def test_transfer(
         self,
         submit: MagicMock,
