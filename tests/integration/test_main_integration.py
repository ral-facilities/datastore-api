--- conflicted
+++ resolved
@@ -21,14 +21,11 @@
 )
 from datastore_api.models.restore import RestoreRequest
 from tests.fixtures import (
-<<<<<<< HEAD
-    bucket_deletion,
-=======
     archive_request,
     archive_request_parameters,
     archive_request_sample,
+    bucket_deletion,
     datafile_format,
->>>>>>> 3f744516
     dataset_type,
     dataset_with_job_id,
     facility,
@@ -413,7 +410,7 @@
             pytest.param("datafile_ids"),
         ],
     )
-    def test_restore_udc(
+    def test_restore_rdc(
         self,
         submit: MagicMock,
         session_id: str,
@@ -440,7 +437,7 @@
         json_body = json.loads(restore_request.json())
         headers = {"Authorization": f"Bearer {session_id}"}
         test_response = test_client.post(
-            "/restore/udc",
+            "/restore/rdc",
             headers=headers,
             json=json_body,
         )
@@ -517,7 +514,7 @@
 
         bucket_name = content["bucket_name"]
         path = "instrument/20XX/name-visitId/type/dataset/datafile"
-        sources = [f"root://archive:1094//{path}?copy_mode=push"]
+        sources = [f"root://archive.ac.uk:1094//{path}?copy_mode=push"]
         destinations = [
             f"s3s://127.0.0.1:9000/{bucket_name}/{path}",
         ]
