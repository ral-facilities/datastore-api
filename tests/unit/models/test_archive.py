--- conflicted
+++ resolved
@@ -76,17 +76,10 @@
         # pass a readable file to satisfy the validator.
         get_settings_mock = mocker.patch("datastore_api.models.icat.get_settings")
         fts3_settings = Fts3Settings(
-<<<<<<< HEAD
-            endpoint="https://127.0.0.1",
-            instrument_data_cache="root://idc:1094//",
-            user_data_cache="root://udc:1094//",
-            tape_archive="root://archive:1094//",
-=======
-            endpoint="https://localhost:8446",
+            endpoint="https://fts.ac.uk:8446",
             instrument_data_cache="root://idc.ac.uk:1094//",
             restored_data_cache="root://rdc.ac.uk:1094//",
             tape_archive="root://archive.ac.uk:1094//",
->>>>>>> 3f744516
             x509_user_cert=__file__,
             x509_user_key=__file__,
         )
