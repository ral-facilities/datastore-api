import os
from pathlib import Path

import pytest

from datastore_api.config import Fts3Settings


class TestFts3Settings:
    def test_x509_cert_key(self, tmp_path: Path):
        x509_user_cert_path = tmp_path / "cert"
        x509_user_cert_path.write_text("cert")
        x509_user_cert = x509_user_cert_path.as_posix()

        x509_user_key_path = tmp_path / "key"
        x509_user_key_path.write_text("key")
        x509_user_key = x509_user_key_path.as_posix()

        settings = Fts3Settings(
<<<<<<< HEAD
            endpoint="https://127.0.0.1",
            instrument_data_cache="root://idc:1094//",
            user_data_cache="root://udc:1094//",
            tape_archive="root://archive:1094//",
=======
            endpoint="https://localhost:8446",
            instrument_data_cache="root://idc.ac.uk:1094//",
            restored_data_cache="root://rdc.ac.uk:1094//",
            tape_archive="root://archive.ac.uk:1094//",
>>>>>>> 3f744516
            x509_user_cert=x509_user_cert,
            x509_user_key=x509_user_key,
        )
        assert settings.x509_user_cert == x509_user_cert
        assert settings.x509_user_key == x509_user_key
        assert settings.x509_user_proxy is None

    def test_x509_proxy(self, tmp_path: Path):
        x509_user_proxy_path = tmp_path / "proxy"
        x509_user_proxy_path.write_text("proxy")
        x509_user_proxy = x509_user_proxy_path.as_posix()
        settings = Fts3Settings(
<<<<<<< HEAD
            endpoint="https://127.0.0.1",
            instrument_data_cache="root://idc:1094//",
            user_data_cache="root://udc:1094//",
            tape_archive="root://archive:1094//",
=======
            endpoint="https://localhost:8446",
            instrument_data_cache="root://idc.ac.uk:1094//",
            restored_data_cache="root://rdc.ac.uk:1094//",
            tape_archive="root://archive.ac.uk:1094//",
>>>>>>> 3f744516
            x509_user_proxy=x509_user_proxy,
        )
        assert settings.x509_user_cert == x509_user_proxy
        assert settings.x509_user_key is None
        assert settings.x509_user_proxy == x509_user_proxy

    @pytest.mark.parametrize(
        ["x509_user_cert", "x509_user_key", "expected_error"],
        [
            pytest.param(None, None, "x509_user_key not set"),
            pytest.param("cert", "key", "x509_user_cert set but doesn't exist"),
            pytest.param(__file__, "key", "x509_user_key set but doesn't exist"),
            pytest.param(
                "not_readable",
                "not_readable",
                "x509_user_cert exists but is not readable",
            ),
            pytest.param(
                __file__,
                "not_readable",
                "x509_user_key exists but is not readable",
            ),
        ],
    )
    def test_x509_cert_failure(
        self,
        x509_user_cert: str,
        x509_user_key: str,
        expected_error: str,
        tmp_path: Path,
    ):

        if x509_user_cert == "not_readable":
            x509_user_cert_path = tmp_path / "cert"
            x509_user_cert_path.write_text("cert")
            os.chmod(x509_user_cert_path, 0o000)
            x509_user_cert = x509_user_cert_path.as_posix()

        if x509_user_key == "not_readable":
            x509_user_key_path = tmp_path / "key"
            x509_user_key_path.write_text("key")
            os.chmod(x509_user_key_path, 0o000)
            x509_user_key = x509_user_key_path.as_posix()

        with pytest.raises(ValueError) as e:
            Fts3Settings._validate_x509_cert(x509_user_cert, x509_user_key)

        assert e.exconly() == f"ValueError: {expected_error}"

    @pytest.mark.parametrize(
        ["x509_user_proxy", "expected_error"],
        [
            pytest.param(None, "Neither x509_user_cert nor x509_user_proxy set"),
            pytest.param("proxy", "x509_user_proxy set but doesn't exist"),
            pytest.param("not_readable", "x509_user_proxy exists but is not readable"),
        ],
    )
    def test_x509_proxy_failure(
        self,
        x509_user_proxy: str,
        expected_error: str,
        tmp_path: Path,
    ):

        if x509_user_proxy == "not_readable":
            x509_user_proxy_path = tmp_path / "proxy"
            x509_user_proxy_path.write_text("proxy")
            os.chmod(x509_user_proxy_path, 0o000)
            x509_user_proxy = x509_user_proxy_path.as_posix()

        with pytest.raises(ValueError) as e:
            Fts3Settings._validate_x509_proxy(x509_user_proxy)

        assert e.exconly() == f"ValueError: {expected_error}"

    @pytest.mark.parametrize(
        ["endpoint", "expected_endpoint"],
        [
            pytest.param("root://domain.ac.uk:1094", "root://domain.ac.uk:1094//"),
            pytest.param("root://domain.ac.uk:1094/", "root://domain.ac.uk:1094//"),
            pytest.param(
                "root://domain.ac.uk:1094//path",
                "root://domain.ac.uk:1094//path/",
            ),
        ],
    )
    def test_validate_endpoint(self, endpoint: str, expected_endpoint: str):
        validated_endpoint = Fts3Settings._validate_storage_endpoint(endpoint)

        assert validated_endpoint == expected_endpoint

    @pytest.mark.parametrize(
        ["endpoint", "error"],
        [
            pytest.param("http://domain.ac.uk:1094", "URL scheme not permitted"),
            pytest.param(
                "root://domain.ac.uk:1094?query=query",
                "Url query not supported for FTS endpoint",
            ),
            pytest.param(
                "root://domain.ac.uk:1094#fragment",
                "Url fragment not supported for FTS endpoint",
            ),
        ],
    )
    def test_validate_endpoint_error(self, endpoint: str, error: str):
        with pytest.raises(ValueError) as e:
            Fts3Settings._validate_storage_endpoint(endpoint)

        assert error in e.exconly()

    def test_validate_supported_checksums(self):
        with pytest.raises(ValueError) as e:
            Fts3Settings._validate_supported_checksums([], {"verify_checksum": "both"})

        assert e.exconly() == (
<<<<<<< HEAD
            f"ValueError: Endpoint {endpoint} did not contain '//' twice in the "
            "form:\nprotocol://hostname//path/to/root/dir/"
=======
            "ValueError: At least one checksum mechanism needs to be provided if "
            "`verify_checksum` is not 'none'"
>>>>>>> 3f744516
        )<|MERGE_RESOLUTION|>--- conflicted
+++ resolved
@@ -17,17 +17,10 @@
         x509_user_key = x509_user_key_path.as_posix()
 
         settings = Fts3Settings(
-<<<<<<< HEAD
-            endpoint="https://127.0.0.1",
-            instrument_data_cache="root://idc:1094//",
-            user_data_cache="root://udc:1094//",
-            tape_archive="root://archive:1094//",
-=======
-            endpoint="https://localhost:8446",
+            endpoint="https://fts.ac.uk:8446",
             instrument_data_cache="root://idc.ac.uk:1094//",
             restored_data_cache="root://rdc.ac.uk:1094//",
             tape_archive="root://archive.ac.uk:1094//",
->>>>>>> 3f744516
             x509_user_cert=x509_user_cert,
             x509_user_key=x509_user_key,
         )
@@ -40,17 +33,10 @@
         x509_user_proxy_path.write_text("proxy")
         x509_user_proxy = x509_user_proxy_path.as_posix()
         settings = Fts3Settings(
-<<<<<<< HEAD
-            endpoint="https://127.0.0.1",
-            instrument_data_cache="root://idc:1094//",
-            user_data_cache="root://udc:1094//",
-            tape_archive="root://archive:1094//",
-=======
-            endpoint="https://localhost:8446",
+            endpoint="https://fts.ac.uk:8446",
             instrument_data_cache="root://idc.ac.uk:1094//",
             restored_data_cache="root://rdc.ac.uk:1094//",
             tape_archive="root://archive.ac.uk:1094//",
->>>>>>> 3f744516
             x509_user_proxy=x509_user_proxy,
         )
         assert settings.x509_user_cert == x509_user_proxy
@@ -167,11 +153,6 @@
             Fts3Settings._validate_supported_checksums([], {"verify_checksum": "both"})
 
         assert e.exconly() == (
-<<<<<<< HEAD
-            f"ValueError: Endpoint {endpoint} did not contain '//' twice in the "
-            "form:\nprotocol://hostname//path/to/root/dir/"
-=======
             "ValueError: At least one checksum mechanism needs to be provided if "
             "`verify_checksum` is not 'none'"
->>>>>>> 3f744516
         )