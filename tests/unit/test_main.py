--- conflicted
+++ resolved
@@ -35,12 +35,10 @@
     dataset.parameters = [dataset_parameter_state, dataset_parameter_job_ids]
     icat_client.new_dataset.return_value = dataset, ["path/to/data"]
 
-<<<<<<< HEAD
-=======
     mocker.patch("datastore_api.fts3_client.fts3.Context")
 
     fts_submit_mock = mocker.patch("datastore_api.fts3_client.fts3.submit")
-    fts_submit_mock.return_value = "0"
+    fts_submit_mock.return_value = SESSION_ID
 
     fts_status_mock = mocker.patch("datastore_api.fts3_client.fts3.get_job_status")
     fts_status_mock.return_value = STATUS
@@ -48,7 +46,6 @@
     fts_submit_mock = mocker.patch("datastore_api.fts3_client.fts3.cancel")
     fts_submit_mock.return_value = "CANCELED"
 
->>>>>>> 3b52bf5e
     return TestClient(app)
 
 
