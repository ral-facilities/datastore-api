import json

from fastapi.testclient import TestClient
from pydantic import UUID4
import pytest
from pytest_mock import mocker, MockerFixture

from datastore_api.config import Settings
from datastore_api.main import app
from datastore_api.models.archive import ArchiveRequest, Investigation
from datastore_api.models.restore import RestoreRequest
from tests.fixtures import (
    bucket_deletion,
    investigation_metadata,
    mock_fts3_settings,
    submit,
)


SESSION_ID = "00000000-0000-0000-0000-000000000000"
FILES = [
    {
        "file_state": "FINISHED",
        "dest_surl": "mock://test.cern.ch/ttqv/pryb/nnvw?size_post=1048576&time=2",
    },
    {
        "file_state": "FAILED",
        "dest_surl": "mock://test.cern.ch/swnx/jznu/laso?size_post=1048576&time=2",
    },
]
STATUSES = [
    {
        "job_id": "00000000-0000-0000-0000-000000000000",
        "job_state": "FINISHEDDIRTY",
        "files": FILES,
    },
]


@pytest.fixture(scope="function")
def test_client(mock_fts3_settings: Settings, mocker: MockerFixture):
    icat_client_mock = mocker.patch("datastore_api.main.IcatClient")
    icat_client = icat_client_mock.return_value
    icat_client.settings = mock_fts3_settings.icat
    icat_client.login.return_value = SESSION_ID
    icat_client.get_paths.return_value = ["path/to/data"]
    icat_client.check_job_id.return_value = None

    dataset = mocker.MagicMock(name="dataset")
    dataset_parameter_state = mocker.MagicMock(name="dataset_parameter_state")
    dataset_parameter_state.type.name = "Archival state"
    dataset_parameter_job_ids = mocker.MagicMock(name="dataset_parameter_job_ids")
    dataset_parameter_job_ids.type.name = "Archival ids"
    dataset.parameters = [dataset_parameter_state, dataset_parameter_job_ids]
    icat_client.new_dataset.return_value = dataset, ["path/to/data"]

    mocker.patch("datastore_api.fts3_client.fts3.Context")

    fts_submit_mock = mocker.patch("datastore_api.fts3_client.fts3.submit")
    fts_submit_mock.return_value = SESSION_ID

    fts_status_mock = mocker.patch("datastore_api.fts3_client.fts3.get_jobs_statuses")
    fts_status_mock.return_value = STATUSES

    fts_cancel_mock = mocker.patch("datastore_api.fts3_client.fts3.cancel")
    fts_cancel_mock.return_value = "CANCELED"

    return TestClient(app)


class TestMain:
    def test_login(self, test_client: TestClient):
        credentials = {"username": "root", "password": "pw"}
        login_request = {"auth": "simple", "credentials": credentials}
        test_response = test_client.post("/login", content=json.dumps(login_request))

        assert test_response.status_code == 200
        assert json.loads(test_response.content) == {"sessionId": SESSION_ID}

    def test_archive(
        self,
        test_client: TestClient,
        investigation_metadata: Investigation,
    ):
        archive_request = ArchiveRequest(investigations=[investigation_metadata])
        json_body = json.loads(archive_request.json())
        headers = {"Authorization": f"Bearer {SESSION_ID}"}
        test_response = test_client.post("/archive", headers=headers, json=json_body)

        content = json.loads(test_response.content)
        assert test_response.status_code == 200, content
        assert "job_ids" in content
        assert len(content["job_ids"]) == 1
        UUID4(content["job_ids"][0])

    def test_restore_to_udc(self, test_client: TestClient):
        restore_request = RestoreRequest(investigation_ids=[0])
        json_body = json.loads(restore_request.json())
        headers = {"Authorization": f"Bearer {SESSION_ID}"}
        test_response = test_client.post(
            "/restore/udc",
            headers=headers,
            json=json_body,
        )

        content = json.loads(test_response.content)
        assert test_response.status_code == 200, content
        assert "job_ids" in content
        assert len(content["job_ids"]) == 1
        UUID4(content["job_ids"][0])

    def test_restore_to_download(
        self,
        test_client: TestClient,
        bucket_deletion: None,
    ):
        restore_request = RestoreRequest(
            investigation_ids=[0],
        )
        json_body = json.loads(restore_request.json())
        headers = {"Authorization": f"Bearer {SESSION_ID}"}
        test_response = test_client.post(
            "/restore/download",
            headers=headers,
            json=json_body,
        )
        content = json.loads(test_response.content)
        assert test_response.status_code == 200, content
        assert "job_ids" in content
        assert len(content["job_ids"]) == 1
<<<<<<< HEAD
=======
        assert "bucket_name" in content
>>>>>>> c3b9292c
        UUID4(content["job_ids"][0])
        UUID4(content["bucket_name"])

    def test_get_data(
        self,
        test_client: TestClient,
        mock_fts3_settings: Settings,
    ):
        headers = {"Authorization": f"Bearer {SESSION_ID}"}
        test_response = test_client.get(
            "/data/miniotestbucket",
            headers=headers,
        )
        key = mock_fts3_settings.s3.access_key
        content = json.loads(test_response.content)
        assert test_response.status_code == 200, content
        assert len(content) == 3
        assert "test" in content
        assert (
            f"http://127.0.0.1:9000/miniotestbucket/test?AWSAccessKeyId={key}"
            in content["test"]
        )

    def test_status(self, test_client: TestClient):
        headers = {"Authorization": f"Bearer {SESSION_ID}"}
        test_response = test_client.get("/job/1", headers=headers)

        content = json.loads(test_response.content)
        assert test_response.status_code == 200, content
        assert content == {"status": STATUSES[0]}

    def test_complete(self, test_client: TestClient):
        headers = {"Authorization": f"Bearer {SESSION_ID}"}
        test_response = test_client.get("/job/1/complete", headers=headers)

        content = json.loads(test_response.content)
        assert test_response.status_code == 200, content
        assert content == {"complete": True}

    def test_percentage(self, test_client: TestClient):
        headers = {"Authorization": f"Bearer {SESSION_ID}"}
        test_response = test_client.get("/job/1/percentage", headers=headers)
        content = json.loads(test_response.content)
        assert test_response.status_code == 200, content
        assert content == {"percentage_complete": 100.0}

    def test_download_status(self, test_client: TestClient):
        headers = {"Authorization": f"Bearer {SESSION_ID}"}
        test_response = test_client.get("/status/miniotestbucket", headers=headers)

        content = json.loads(test_response.content)
        assert test_response.status_code == 200, content
        assert content == {"status": STATUSES}

    def test_download_complete(self, test_client: TestClient):
        headers = {"Authorization": f"Bearer {SESSION_ID}"}
        test_response = test_client.get(
            "/status/miniotestbucket/complete",
            headers=headers,
        )

        content = json.loads(test_response.content)
        assert test_response.status_code == 200, content
        assert content == {"complete": True}

    def test_download_percentage(self, test_client: TestClient):
        headers = {"Authorization": f"Bearer {SESSION_ID}"}
        test_response = test_client.get(
            "/status/miniotestbucket/percentage",
            headers=headers,
        )
        content = json.loads(test_response.content)
        assert test_response.status_code == 200, content
        assert content == {"percentage_complete": 100.0}

    def test_cancel(self, test_client: TestClient):
        headers = {"Authorization": f"Bearer {SESSION_ID}"}
        test_response = test_client.delete("/job/1", headers=headers)

        content = json.loads(test_response.content)
        assert test_response.status_code == 200, content
        assert content == {"state": "CANCELED"}

    def test_version(self, test_client: TestClient):
        test_response = test_client.get("/version")

        assert test_response.status_code == 200
        assert json.loads(test_response.content) == {"version": "0.1.0"}<|MERGE_RESOLUTION|>--- conflicted
+++ resolved
@@ -128,10 +128,7 @@
         assert test_response.status_code == 200, content
         assert "job_ids" in content
         assert len(content["job_ids"]) == 1
-<<<<<<< HEAD
-=======
         assert "bucket_name" in content
->>>>>>> c3b9292c
         UUID4(content["job_ids"][0])
         UUID4(content["bucket_name"])
 
