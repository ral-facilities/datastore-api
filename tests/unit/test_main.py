--- conflicted
+++ resolved
@@ -137,9 +137,6 @@
 
         assert test_response.status_code == 200, test_response.content
         content = json.loads(test_response.content)
-<<<<<<< HEAD
-        assert content == {"status": STATUSES[0]}
-=======
         assert test_response.status_code == 200, content
         assert content == {
             "status": STATUSES[0],
@@ -176,8 +173,7 @@
         assert content == {
             "state": STATUSES[0]["job_state"],
         }
->>>>>>> c1aa4b91
-
+        
     def test_complete(self, test_client: TestClient):
         headers = {"Authorization": f"Bearer {SESSION_ID}"}
         test_response = test_client.get("/job/1/complete", headers=headers)
